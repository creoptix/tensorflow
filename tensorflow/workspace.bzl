# TensorFlow external dependencies that can be loaded in WORKSPACE files.

load("//third_party/gpus:cuda_configure.bzl", "cuda_configure")
load("//third_party/sycl:sycl_configure.bzl", "sycl_configure")


# If TensorFlow is linked as a submodule.
# path_prefix and tf_repo_name are no longer used.
def tf_workspace(path_prefix = "", tf_repo_name = ""):
  cuda_configure(name = "local_config_cuda")
  sycl_configure(name = "local_config_sycl")
  if path_prefix:
    print("path_prefix was specified to tf_workspace but is no longer used and will be removed in the future.")
  if tf_repo_name:
    print("tf_repo_name was specified to tf_workspace but is no longer used and will be removed in the future.")

  # These lines need to be changed when updating Eigen. They are parsed from
  # this file by the cmake and make builds to determine the eigen version and
  # hash.
<<<<<<< HEAD
  eigen_version = "090e5709bbaa"
  eigen_sha256 = ""
=======
  eigen_version = "1c7159a65db4"
  eigen_sha256 = "b089a6eae493c32703c6beb5fdae9d64a7667c3a5440bae00ac8e517cc822e62"
>>>>>>> 2cbb9b52

  native.new_http_archive(
    name = "eigen_archive",
    url = "http://bitbucket.org/benoitsteiner/opencl/get/" + eigen_version + ".tar.gz",
    sha256 = eigen_sha256,
    strip_prefix = "benoitsteiner-opencl-" + eigen_version,
    build_file = str(Label("//:eigen.BUILD")),
  )

  native.http_archive(
    name = "com_googlesource_code_re2",
    url = "http://github.com/google/re2/archive/b94b7cd42e9f02673cd748c1ac1d16db4052514c.tar.gz",
    sha256 = "bd63550101e056427c9e7ff12a408c1c8b74e9803f393ca916b2926fc2c4906f",
    strip_prefix = "re2-b94b7cd42e9f02673cd748c1ac1d16db4052514c",
  )

  native.http_archive(
    name = "gemmlowp",
    url = "http://github.com/google/gemmlowp/archive/c0bacf11fb509a2cbe15a97362a2df067ffd57a2.tar.gz",
    sha256 = "dc64a38f9927db18748d9024987c9b102115e25bc2be4b76aa8e422b8f83d882",
    strip_prefix = "gemmlowp-c0bacf11fb509a2cbe15a97362a2df067ffd57a2",
  )

  native.new_http_archive(
    name = "farmhash_archive",
    url = "http://github.com/google/farmhash/archive/71a777924015693c69bc3c8c6492fb8d5372c636.zip",
    sha256 = "99190108fb96a5e38e183f6a23fb7742948214fc96a746a50c79eb09a255a298",
    strip_prefix = "farmhash-71a777924015693c69bc3c8c6492fb8d5372c636/src",
    build_file = str(Label("//:farmhash.BUILD")),
  )

  native.bind(
    name = "farmhash",
    actual = "@farmhash//:farmhash",
  )

  native.http_archive(
    name = "highwayhash",
    url = "http://github.com/google/highwayhash/archive/4bce8fc6a9ca454d9d377dbc4c4d33488bbab78f.tar.gz",
    sha256 = "b159a62fb05e5f6a6be20aa0df6a951ebf44a7bb96ed2e819e4e35e17f56854d",
    strip_prefix = "highwayhash-4bce8fc6a9ca454d9d377dbc4c4d33488bbab78f",
  )

  native.new_http_archive(
    name = "jpeg_archive",
    url = "http://www.ijg.org/files/jpegsrc.v9a.tar.gz",
    sha256 = "3a753ea48d917945dd54a2d97de388aa06ca2eb1066cbfdc6652036349fe05a7",
    strip_prefix = "jpeg-9a",
    build_file = str(Label("//:jpeg.BUILD")),
  )

  native.new_http_archive(
    name = "png_archive",
    url = "http://github.com/glennrp/libpng/archive/v1.2.53.zip",
    sha256 = "c35bcc6387495ee6e757507a68ba036d38ad05b415c2553b3debe2a57647a692",
    strip_prefix = "libpng-1.2.53",
    build_file = str(Label("//:png.BUILD")),
  )

  native.new_http_archive(
    name = "gif_archive",
    url = "http://ufpr.dl.sourceforge.net/project/giflib/giflib-5.1.4.tar.gz",
    sha256 = "34a7377ba834397db019e8eb122e551a49c98f49df75ec3fcc92b9a794a4f6d1",
    strip_prefix = "giflib-5.1.4/lib",
    build_file = str(Label("//:gif.BUILD")),
  )

  native.new_http_archive(
    name = "six_archive",
    url = "http://pypi.python.org/packages/source/s/six/six-1.10.0.tar.gz",
    sha256 = "105f8d68616f8248e24bf0e9372ef04d3cc10104f1980f54d57b2ce73a5ad56a",
    strip_prefix = "six-1.10.0",
    build_file = str(Label("//:six.BUILD")),
  )

  native.bind(
    name = "six",
    actual = "@six_archive//:six",
  )

  native.http_archive(
    name = "protobuf",
    url = "http://github.com/google/protobuf/archive/008b5a228b37c054f46ba478ccafa5e855cb16db.tar.gz",
    sha256 = "2737ad055eb8a9bc63ed068e32c4ea280b62d8236578cb4d4120eb5543f759ab",
    strip_prefix = "protobuf-008b5a228b37c054f46ba478ccafa5e855cb16db",
  )

  native.new_http_archive(
    name = "gmock_archive",
    url = "http://pkgs.fedoraproject.org/repo/pkgs/gmock/gmock-1.7.0.zip/073b984d8798ea1594f5e44d85b20d66/gmock-1.7.0.zip",
    sha256 = "26fcbb5925b74ad5fc8c26b0495dfc96353f4d553492eb97e85a8a6d2f43095b",
    strip_prefix = "gmock-1.7.0",
    build_file = str(Label("//:gmock.BUILD")),
  )

  native.bind(
    name = "gtest",
    actual = "@gmock_archive//:gtest",
  )

  native.bind(
    name = "gtest_main",
    actual = "@gmock_archive//:gtest_main",
  )

  native.bind(
    name = "python_headers",
    actual = str(Label("//util/python:python_headers")),
  )

  native.new_http_archive(
    name = "pcre",
    sha256 = "ccdf7e788769838f8285b3ee672ed573358202305ee361cfec7a4a4fb005bbc7",
    url = "http://ftp.cs.stanford.edu/pub/exim/pcre/pcre-8.39.tar.gz",
    strip_prefix = "pcre-8.39",
    build_file = str(Label("//third_party:pcre.BUILD")),
  )

  native.new_http_archive(
    name = "swig",
    sha256 = "a2669657cabcedc371f63c0457407a183e0b6b2ef4e7e303c1ec9a3964cc7813",
    url = "http://ufpr.dl.sourceforge.net/project/swig/swig/swig-3.0.2/swig-3.0.2.tar.gz",
    strip_prefix = "swig-3.0.2",
    build_file = str(Label("//third_party:swig.BUILD")),
  )

  # grpc expects //external:protobuf_clib and //external:protobuf_compiler
  # to point to the protobuf's compiler library.
  native.bind(
    name = "protobuf_clib",
    actual = "@protobuf//:protoc_lib",
  )

  native.bind(
    name = "protobuf_compiler",
    actual = "@protobuf//:protoc_lib",
  )

  native.new_http_archive(
    name = "grpc",
    url = "http://github.com/grpc/grpc/archive/d7ff4ff40071d2b486a052183e3e9f9382afb745.tar.gz",
    sha256 = "a15f352436ab92c521b1ac11e729e155ace38d0856380cf25048c5d1d9ba8e31",
    strip_prefix = "grpc-d7ff4ff40071d2b486a052183e3e9f9382afb745",
    build_file = str(Label("//:grpc.BUILD")),
  )

  # protobuf expects //external:grpc_cpp_plugin to point to grpc's
  # C++ plugin code generator.
  native.bind(
    name = "grpc_cpp_plugin",
    actual = "@grpc//:grpc_cpp_plugin",
  )

  native.bind(
    name = "grpc_lib",
    actual = "@grpc//:grpc++_unsecure",
  )

  native.new_git_repository(
    name = "linenoise",
    commit = "c894b9e59f02203dbe4e2be657572cf88c4230c3",
    init_submodules = True,
    remote = "https://github.com/antirez/linenoise.git",
    build_file = str(Label("//:linenoise.BUILD")),
  )

  native.new_http_archive(
    name = "jsoncpp_git",
    url = "http://github.com/open-source-parsers/jsoncpp/archive/11086dd6a7eba04289944367ca82cea71299ed70.tar.gz",
    sha256 = "07d34db40593d257324ec5fb9debc4dc33f29f8fb44e33a2eeb35503e61d0fe2",
    strip_prefix = "jsoncpp-11086dd6a7eba04289944367ca82cea71299ed70",
    build_file = str(Label("//:jsoncpp.BUILD")),
  )

  native.bind(
    name = "jsoncpp",
    actual = "@jsoncpp_git//:jsoncpp",
  )

  native.http_archive(
    name = "boringssl",
    url = "http://github.com/google/boringssl/archive/bbcaa15b0647816b9a1a9b9e0d209cd6712f0105.tar.gz",  # 2016-07-11
    sha256 = "025264d6e9a7ad371f2f66d17a28b6627de0c9592dc2eb54afd062f68f1f9aa3",
    strip_prefix = "boringssl-bbcaa15b0647816b9a1a9b9e0d209cd6712f0105",
  )

  native.new_http_archive(
    name = "nanopb_git",
    url = "http://github.com/nanopb/nanopb/archive/1251fa1065afc0d62f635e0f63fec8276e14e13c.tar.gz",
    sha256 = "ab1455c8edff855f4f55b68480991559e51c11e7dab060bbab7cffb12dd3af33",
    strip_prefix = "nanopb-1251fa1065afc0d62f635e0f63fec8276e14e13c",
    build_file = str(Label("//:nanopb.BUILD")),
  )

  native.bind(
    name = "nanopb",
    actual = "@nanopb_git//:nanopb",
  )

  native.new_http_archive(
    name = "zlib_archive",
    url = "http://zlib.net/zlib-1.2.8.tar.gz",
    sha256 = "36658cb768a54c1d4dec43c3116c27ed893e88b02ecfcb44f2166f9c0b7f2a0d",
    strip_prefix = "zlib-1.2.8",
    build_file = str(Label("//:zlib.BUILD")),
  )

  native.bind(
    name = "zlib",
    actual = "@zlib_archive//:zlib",
  )<|MERGE_RESOLUTION|>--- conflicted
+++ resolved
@@ -17,13 +17,8 @@
   # These lines need to be changed when updating Eigen. They are parsed from
   # this file by the cmake and make builds to determine the eigen version and
   # hash.
-<<<<<<< HEAD
   eigen_version = "090e5709bbaa"
   eigen_sha256 = ""
-=======
-  eigen_version = "1c7159a65db4"
-  eigen_sha256 = "b089a6eae493c32703c6beb5fdae9d64a7667c3a5440bae00ac8e517cc822e62"
->>>>>>> 2cbb9b52
 
   native.new_http_archive(
     name = "eigen_archive",
