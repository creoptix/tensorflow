# Copyright 2019 The TensorFlow Authors. All Rights Reserved.
#
# Licensed under the Apache License, Version 2.0 (the "License");
# you may not use this file except in compliance with the License.
# You may obtain a copy of the License at
#
#     http://www.apache.org/licenses/LICENSE-2.0
#
# Unless required by applicable law or agreed to in writing, software
# distributed under the License is distributed on an "AS IS" BASIS,
# WITHOUT WARRANTIES OR CONDITIONS OF ANY KIND, either express or implied.
# See the License for the specific language governing permissions and
# limitations under the License.
# ==============================================================================
"""Contains functions to use mixed precision with the graph rewrite."""

from __future__ import absolute_import
from __future__ import division
from __future__ import print_function

from tensorflow.python.framework import config
from tensorflow.python.platform import tf_logging
from tensorflow.python.training import optimizer
from tensorflow.python.training.experimental import loss_scale_optimizer as loss_scale_optimizer_v1
from tensorflow.python.training.experimental import mixed_precision_global_state
from tensorflow.python.util import tf_inspect
from tensorflow.python.util.tf_export import tf_export


def _wrap_optimizer(opt, loss_scale, use_v1_behavior):
  """Wraps an optimizer with a LossScaleOptimizer."""

  if isinstance(opt, loss_scale_optimizer_v1.MixedPrecisionLossScaleOptimizer):
    raise ValueError('"opt" must not already be an instance of a '
                     'MixedPrecisionLossScaleOptimizer. '
                     '`enable_mixed_precision_graph_rewrite` will '
                     'automatically wrap the optimizer with a '
                     'MixedPrecisionLossScaleOptimizer.')
  # To avoid a circular dependency, we cannot depend on tf.keras. Because
  # LossScaleOptimizer is in Keras, we cannot use isinstance, so instead check
  # the class name.
  if opt.__class__.__name__ == 'LossScaleOptimizer':
    raise ValueError('"opt" must not already be an instance of a '
                     'LossScaleOptimizer. '
                     '`enable_mixed_precision_graph_rewrite` will '
                     'automatically wrap the optimizer with a '
                     'LossScaleOptimizer.')

  if isinstance(opt, optimizer.Optimizer):
    # For convenience, we allow the V2 version of this function to wrap the V1
    # optimizer, even though we do not document this.
    return loss_scale_optimizer_v1.MixedPrecisionLossScaleOptimizer(opt,
                                                                    loss_scale)

  # Because we cannot depend on tf.keras, we see if `opt` is an instance of the
  # Keras OptimizerV2 class by checking the subclass names.
  base_classes = tf_inspect.getmro(opt.__class__)
  base_class_names = [cls.__name__ for cls in base_classes]
  is_loss_scale_optimizer_v2 = 'OptimizerV2' in base_class_names

  if is_loss_scale_optimizer_v2:
    # Because we cannot depend on tf.keras, we cannot unconditionally do this
    # import. But since `opt` is a Keras OptimizerV2, we know keras is
    # importable, so it is safe to do this import. (Technically, it's possible
    # to have a dependency on OptimizerV2 and not LossScaleOptimizer, but this
    # is not done in practice).
    from tensorflow.python.keras.mixed_precision.experimental import loss_scale_optimizer as loss_scale_optimizer_v2  # pylint: disable=g-import-not-at-top
    return loss_scale_optimizer_v2.LossScaleOptimizer(opt, loss_scale)

  if use_v1_behavior:
    raise ValueError('"opt" must be an instance of a tf.train.Optimizer or a '
                     'tf.keras.optimizers.Optimizer, but got: %s' % opt)
  else:
    raise ValueError('"opt" must be an instance of a '
                     'tf.keras.optimizers.Optimizer, but got: %s' % opt)


@tf_export('train.experimental.enable_mixed_precision_graph_rewrite', v1=[])
def enable_mixed_precision_graph_rewrite(opt, loss_scale='dynamic'):
  """Enable mixed precision in `tf.function`s via a graph rewrite.

  Mixed precision is the use of both float16 and float32 when training a model,
  and is used to make the model run faster. This function will use mixed
  precision to speed up the execution time of `tf.function`s when run on a GPU.
  It does this by changing the dtype of certain operations in the function's
  graph from float32 to float16.

  This function additionally wraps an Optimizer with a LossScaleOptimizer, which
  is required to prevent underflow in the float16 tensors during the backwards
  pass. An optimizer must be passed to this function, which will then be wrapped
  to use loss scaling.

  When this function is used, gradients should only be computed and applied with
  the returned optimizer through `opt.minimize()`, and not with a
  `tf.GradientTape`. This is because the returned optimizer will apply loss
  scaling, and `tf.GradientTape` will not. If you do use a `tf.GradientTape`,
  your model may train to a worse quality.

  Currently, mixed precision is only enabled on Volta GPUs and above. TPU
  support is coming soon. CPUs are not supported, as CPUs do not run float16
  operations faster than float32 operations.

  Args:
    opt: An instance of a `tf.keras.optimizers.Optimizer`.
    loss_scale: Either an int/float, the string "dynamic", or an instance of a
      `tf.train.experimental.LossScale`. The loss scale to use. It is
      recommended to keep this as its default value of "dynamic".

  Returns:
    A version of `opt` that will use loss scaling to prevent underflow.
  """
  return _enable_mixed_precision_graph_rewrite_base(opt, loss_scale,
                                                    use_v1_behavior=False)


@tf_export(v1=['train.experimental.enable_mixed_precision_graph_rewrite'])
def enable_mixed_precision_graph_rewrite_v1(opt, loss_scale='dynamic'):
  """Enable mixed precision via a graph rewrite.

  Mixed precision is the use of both float16 and float32 when training a model,
  and is used to make the model run faster. This function will use mixed
  precision to speed up the execution time of your model when run on a GPU. It
  does this by changing the dtype of certain operations in the graph from
  float32 to float16.

  This function additionally wraps an Optimizer with a LossScaleOptimizer, which
  is required to prevent underflow in the float16 tensors during the backwards
  pass. An optimizer must be passed to this function, which will then be wrapped
  to use loss scaling.

  When this function is used, gradients should only be computed and applied with
  the returned optimizer, either by calling `opt.minimize()` or
  `opt.compute_gradients()` followed by `opt.apply_gradients()`. Gradients
  should not be computed with `tf.gradients` or `tf.GradientTape`. This is
  because the returned optimizer will apply loss scaling, and
  `tf.gradients`/`tf.GradientTape` will not. If you do directly use
  `tf.gradients` or `tf.GradientTape`, your model may train to a worse quality.

  Currently, mixed precision is only enabled on Volta GPUs and above. TPU
  support is coming soon. CPUs are not supported, as CPUs do not run float16
  operations faster than float32 operations.

  Args:
    opt: An instance of a `tf.keras.optimizers.Optimizer` or a
      `tf.train.Optimizer`.
    loss_scale: Either an int/float, the string "dynamic", or an instance of a
      `tf.train.experimental.LossScale`. The loss scale to use. It is
      recommended to keep this as its default value of "dynamic".

  Returns:
    A version of `opt` that will use loss scaling to prevent underflow.
  """
  # TODO(reedwm): If a ConfigProto is passed to Session, either assert that
  # auto_mixed_precision is on or turn it on for the user.
  return _enable_mixed_precision_graph_rewrite_base(opt, loss_scale,
                                                    use_v1_behavior=True)


def _enable_mixed_precision_graph_rewrite_base(opt, loss_scale,
                                               use_v1_behavior):
  """Enables mixed precision. See `enable_mixed_precision_graph_rewrite`."""
  if mixed_precision_global_state.non_mixed_precision_session_created:
    # TODO(reedwm): Give the stacktrace of the existing Sessions. And if the
    # Sessions have already been closed, do not raise this error message.
    tf_logging.warn('You already have existing Sessions that do not use mixed '
                    'precision. enable_mixed_precision_graph_rewrite() will '
                    'not affect these Sessions.')
  opt = _wrap_optimizer(opt, loss_scale, use_v1_behavior=use_v1_behavior)
  config.set_optimizer_experimental_options({'auto_mixed_precision': True})
  mixed_precision_global_state.mixed_precision_is_enabled = True
<<<<<<< HEAD
  return opt
=======
  return opt


@tf_export('train.experimental.disable_mixed_precision_graph_rewrite', v1=[])
def disable_mixed_precision_graph_rewrite():
  """Disables the mixed precision graph rewrite.

  After this is called, the mixed precision graph rewrite will no longer run for
  tf.functions, and so float32 operations will no longer be converted to
  float16.

  This does not undo the effects of loss scaling. Any optimizers wrapped with a
  LossScaleOptimizer will continue to do loss scaling, although this loss
  scaling will no longer be useful, as the graph rewrite no longer converts
  tf.functions to use float16.

  This function is useful for unit testing. A unit test can test using the mixed
  precision graph rewrite, then disable it so future unit tests continue using
  float32.
  """
  if not mixed_precision_global_state.mixed_precision_is_enabled:
    tf_logging.warn('disable_mixed_precision_graph_rewrite() called when mixed '
                    'precision is already disabled.')
  config.set_optimizer_experimental_options({'auto_mixed_precision': False})
  mixed_precision_global_state.mixed_precision_is_enabled = False


@tf_export(v1=['train.experimental.disable_mixed_precision_graph_rewrite'])
def disable_mixed_precision_graph_rewrite_v1():
  """Disables the mixed precision graph rewrite.

  After this is called, the mixed precision graph rewrite will no longer run for
  new Sessions, and so float32 operations will no longer be converted to float16
  in such Sessions. However, any existing Sessions will continue to have the
  graph rewrite enabled if they were created after
  `enable_mixed_precision_graph_rewrite` was called but before
  `disable_mixed_precision_graph_rewrite` was called.

  This does not undo the effects of loss scaling. Any optimizers wrapped with a
  LossScaleOptimizer will continue to do loss scaling, although this loss
  scaling will no longer be useful if the optimizer is used in new Sessions, as
  the graph rewrite no longer converts the graph to use float16.

  This function is useful for unit testing. A unit tests can test using the
  mixed precision graph rewrite, then disable it so future unit tests continue
  using float32. If this is done, unit tests should not share a single session,
  as `enable_mixed_precision_graph_rewrite` and
  `disable_mixed_precision_graph_rewrite` have no effect on existing sessions.
  """
  # We only have a separate V1 version of this function, because the V1
  # docstring mentions sessions.
  disable_mixed_precision_graph_rewrite()
>>>>>>> a071e843
<|MERGE_RESOLUTION|>--- conflicted
+++ resolved
@@ -168,9 +168,6 @@
   opt = _wrap_optimizer(opt, loss_scale, use_v1_behavior=use_v1_behavior)
   config.set_optimizer_experimental_options({'auto_mixed_precision': True})
   mixed_precision_global_state.mixed_precision_is_enabled = True
-<<<<<<< HEAD
-  return opt
-=======
   return opt
 
 
@@ -222,5 +219,4 @@
   """
   # We only have a separate V1 version of this function, because the V1
   # docstring mentions sessions.
-  disable_mixed_precision_graph_rewrite()
->>>>>>> a071e843
+  disable_mixed_precision_graph_rewrite()