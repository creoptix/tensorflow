--- conflicted
+++ resolved
@@ -286,11 +286,7 @@
 
   # TODO(alexbw): see if we can simplify by visiting breadth-first
   def visit(self, node):
-<<<<<<< HEAD
-    """Depth-first walking the CFG, applying dataflow information propagation."""
-=======
     """Depth-first walking the CFG, applying dataflow info propagation."""
->>>>>>> 79dab9ce
     # node.value is None only for the exit CfgNode.
     if not node.value:
       return
